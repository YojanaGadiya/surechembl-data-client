#!/usr/bin/env python
# -*- coding: UTF-8 -*-

import sys
import logging
import argparse
from datetime import date
from datetime import datetime
import os
import ftplib
from subprocess import call, check_call
from sqlalchemy import create_engine
from scripts.new_file_reader import NewFileReader
from scripts.data_loader import DataLoader
from scripts.helper_funcs import retry
try:
    import cx_Oracle
except ImportError:
    cx_Oracle = None
try:
    import psycopg2
except ImportError:
    psycopg2 = None


logging.basicConfig( format='%(asctime)s %(levelname)s %(name)s %(message)s', level=logging.INFO)
logger = logging.getLogger(__name__)

def main():
    """
    Main function for data retrieval and loading. See argparse message for usage.
    """

    logger.info("Starting SureChEMBL update process")

    # Parse core command line arguments
    parser = argparse.ArgumentParser(description='Load data into the SureChEMBL database')
    parser.add_argument('ftp_user',      metavar='fu', type=str,  help='Username for accessing the EBI FTP site')
    parser.add_argument('ftp_pass',      metavar='fp', type=str,  help='Password for accessing the EBI FTP site')
    parser.add_argument('db_user',       metavar='du', type=str,  help='Username for accessing the target database')
    parser.add_argument('db_pass',       metavar='dp', type=str,  help='Password for accessing the target database')
    parser.add_argument('--db_type',     metavar='dt', type=str,  help='Database type ("oracle" or "postgres")',  default="oracle")
    parser.add_argument('--db_host',     metavar='dh', type=str,  help='Host where the database can be found',     default="127.0.0.1")
    parser.add_argument('--db_port',     metavar='do', type=str,  help='Port over which the database is accessed', default="1521")
    parser.add_argument('--db_name',     metavar='dn', type=str,  help='Database name (for connection string)',    default="XE")
    parser.add_argument('--working_dir', metavar='w',  type=str,  help='Working directory for downloaded files',   default="/tmp/schembl_ftp_data")

    # Options that determine what is loaded
    group = parser.add_mutually_exclusive_group()
    group.add_argument('--year',         metavar='y',  type=str,  help='A year to extract from the back file, format: YYYY')
    group.add_argument('--date',         metavar='d',  type=str,  help='A date to extract from the front file, format: YYYYMMDD; defaults to today', default="today")
    group.add_argument('--input_dir',    metavar='f',  type=str,  help='A directory of pre-downloaded data files to load (e.g. for overwriting)')
    parser.add_argument('--all',         help='Download all files, or just new files? Front file only',                     action="store_true")

    # Flags that determine how downloaded files are processed
    parser.add_argument('--overwrite',    help='Replace any existing document/chemistry records with newly downloaded data', action="store_true")
    parser.add_argument('--preload_bib_ids', help='Try to find IDs for documents, instead of waiting for Integrity Errors',     action="store_true")
    parser.add_argument('--skip_titles',  help='Ignore titles when loading document metadata',                               action="store_true")
    parser.add_argument('--skip_classes', help='Ignore classifications when loading document metadata',                      action="store_true")

    args = parser.parse_args()

    input_files = _prepare_files(args)

    logger.info("Loading data files into DB")

    if args.db_type == 'oracle':
        db_pkg = cx_Oracle
    elif args.db_type == 'postgres':
        db_pkg = psycopg2
        
    try:
        db = _get_db_engine(args)
        loader = DataLoader(db,
                    load_titles=not args.skip_titles,
                    load_classifications=not args.skip_classes,
                    overwrite=args.overwrite,
                    allow_doc_dups=True)

        for bib_file in filter( lambda f: f.endswith("biblio.json"), input_files):
            loader.load_biblio( "{}/{}".format( args.working_dir,bib_file ), preload_ids=args.preload_bib_ids )

        for chem_file in filter( lambda f: f.endswith("chemicals.tsv"), input_files):
            update = "supp" in chem_file
            if update: logger.info("Supplementary chemical file detected - setting parameters to handle duplicate records")

            loader.load_chems( "{}/{}".format( args.working_dir,chem_file ), update )

        logger.info("Processing complete, exiting")

    except db_pkg.DatabaseError, exc:
        # Specialized display handling for Database exceptions
        logger.error( "Database exception detected: {}".format( exc ) )
        raise

def _prepare_files(args):

    logger.info("Preparing working directory")

    call("rm {}/*biblio.json".format(args.working_dir), shell=True)
    call("rm {}/*biblio.json.gz".format(args.working_dir), shell=True)
    call("rm {}/*chemicals.tsv".format(args.working_dir), shell=True)
    call("rm {}/*chemicals.tsv.gz".format(args.working_dir), shell=True)

    if args.input_dir == None:

        logger.info("Discovering and downloading data files")

        ftp = ftplib.FTP('ftp-private.ebi.ac.uk', args.ftp_user, args.ftp_pass)
        reader = NewFileReader(ftp)

        download_list = _get_files_retry(args, reader)

        if len( download_list ) == 0:
            logger.info("No files detected for download, exiting")
            sys.exit(0)

        reader.read_files( download_list, args.working_dir )

        if len( os.listdir(args.working_dir) ) == 0:
            logger.error("Files were downloaded, but working directory is empty")
            raise RuntimeError( "Working directory [{}] is empty".format(args.working_dir) )

    else:

        logger.info("Copying input files into working directory")

        if len ( os.listdir(args.input_dir) ) == 0:
            logger.info("No files detected in input folder")

        check_call("cp {}/* {}".format(args.input_dir, args.working_dir), shell=True)

        if len( os.listdir(args.working_dir) ) == 0:
            logger.warn("Empty working directory detected, exiting")
            sys.exit(0)

    logger.info("Unzipping contents of working directory")

    check_call("gunzip {}/*.gz".format(args.working_dir), shell=True)

    return os.listdir(args.working_dir)



def _get_files_retry(args, reader):
    """
    Identify a set of files to download.
    :param args: Command line arguments to process
    :param reader: Used to access the remote file server
    :return: List of files to download and process.
    """

    try:

        download_list = retry(5, _get_target_downloads, [args,reader], sleep_secs=180)

    except Exception, exc:

        logger.error( "Exception detected in _get_target_downloads! Message: {}".format(exc.message) )
        sys.exit(1)

    return download_list

def _get_target_downloads(args, reader):

    if args.year != None:
        target_year = datetime.strptime(args.year, '%Y')
        file_list = reader.get_backfile_year( target_year )
    else:
        target_date = date.today() if args.date == "today" else datetime.strptime(args.date, '%Y%m%d')

        if args.all:
            file_list = reader.get_frontfile_all( target_date )
        else:
            file_list = reader.get_frontfile_new( target_date )

    return reader.select_downloads( file_list )


def _get_db_engine(args):
    """
    Create a database connection.

    Currently, oracle and postgresql are supported connection types. If there are stability issues, try adding
    "implicit_returning=False" to the parameter list
    :param args: Command line arguments, which must include database connection parameters.
    :return: SQL Alchemy database engine object
    """

    os.environ["NLS_LANG"] = ".AL32UTF8"

<<<<<<< HEAD
    if args.db_type == 'oracle':
        connection_str = "oracle+cx_oracle://{0}:{1}@{2}:{3}/{4}".format(
            args.db_user, args.db_pass, args.db_host, args.db_port, args.db_name)
    elif args.db_type == 'postgres':
        connection_str = "postgresql+psycopg2://{0}:{1}@{2}:{3}/{4}".format(
            args.db_user, args.db_pass, args.db_host, args.db_port, args.db_name)
=======
    connection_str = "oracle+cx_oracle://{0}:{1}@{2}".format(
        args.db_user, args.db_pass, args.db_name)
>>>>>>> 30c38b67

    logger.info("DB connection string: [{}]".format(connection_str))

    db = create_engine(connection_str, echo=False)

    return db


if __name__ == '__main__':
    main()
<|MERGE_RESOLUTION|>--- conflicted
+++ resolved
@@ -68,7 +68,7 @@
         db_pkg = cx_Oracle
     elif args.db_type == 'postgres':
         db_pkg = psycopg2
-        
+
     try:
         db = _get_db_engine(args)
         loader = DataLoader(db,
@@ -189,17 +189,12 @@
 
     os.environ["NLS_LANG"] = ".AL32UTF8"
 
-<<<<<<< HEAD
     if args.db_type == 'oracle':
-        connection_str = "oracle+cx_oracle://{0}:{1}@{2}:{3}/{4}".format(
-            args.db_user, args.db_pass, args.db_host, args.db_port, args.db_name)
+        connection_str = "oracle+cx_oracle://{0}:{1}@{2}".format(
+            args.db_user, args.db_pass, args.db_name)
     elif args.db_type == 'postgres':
         connection_str = "postgresql+psycopg2://{0}:{1}@{2}:{3}/{4}".format(
             args.db_user, args.db_pass, args.db_host, args.db_port, args.db_name)
-=======
-    connection_str = "oracle+cx_oracle://{0}:{1}@{2}".format(
-        args.db_user, args.db_pass, args.db_name)
->>>>>>> 30c38b67
 
     logger.info("DB connection string: [{}]".format(connection_str))
 
